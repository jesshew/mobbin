--- conflicted
+++ resolved
@@ -1,10 +1,6 @@
 import { SupabaseClient } from '@supabase/supabase-js';
 import { DatabaseService } from '../lib/services/DatabaseService';
-<<<<<<< HEAD
-import { Batch } from '@/types/Batch';
-=======
 import { Batch } from '../types/Batch';
->>>>>>> 9e58abd8
 
 export class BatchRepository {
   private db: SupabaseClient;
