--- conflicted
+++ resolved
@@ -1,7 +1,3 @@
 export const SUPABASE_URL = process.env.SUPABASE_URL || console.warn('SUPABASE_URL is not set in .env');
-<<<<<<< HEAD
-export const SUPABASE_KEY = process.env.SUPABASE_ANON_KEY || console.warn('SUPABASE_ANON_KEY is not set in .env');
-=======
 export const SUPABASE_KEY = process.env.SUPABASE_KEY || console.warn('SUPABASE_KEY is not set in .env');
->>>>>>> 9e58abd8
 export const SUPABASE_BUCKET_NAME = process.env.SUPABASE_BUCKET_NAME || console.warn('SUPABASE_BUCKET_NAME is not set in .env');