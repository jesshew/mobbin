import type { NextApiRequest, NextApiResponse } from 'next'
import formidable, { File, Fields } from 'formidable'
// Remove unused image processing imports
// import { resizeAndPadImageBuffer, deleteFile } from '@/lib/image-processor'
// import fs from 'fs' // Keep fs if parseFormData needs it, or remove if not needed elsewhere. Check parseFormData usage.
// import { uploadImageToStorage } from '@/lib/storage' // Removed, handled by ScreenshotProcessor
import { supabase } from '@/lib/supabase'
import { SupabaseClient } from '@supabase/supabase-js'
// Import the new services using relative paths
import { ScreenshotProcessor } from '../../lib/services/ScreenshotProcessor';
import { BatchProcessingService } from '../../lib/services/BatchProcessingService';

// Keep ProcessedImage interface ONLY if still needed by parseFormData or other parts.
// If not, it can be removed as ScreenshotProcessor encapsulates its own processing details.
// interface ProcessedImage {
//  processedBlob: Blob;
//  filename: string;
//  processingTime?: number;
// }

const MAX_FILE_SIZE = 10 * 1024 * 1024 // 10MB

const formidableConfig = {
  keepExtensions: true,
  maxFileSize: MAX_FILE_SIZE,
  filter: (part: formidable.Part) => part.mimetype?.includes('image') ?? false,
}

export const config = {
  api: { bodyParser: false },
}

// Helper function to parse the form data
async function parseFormData(req: NextApiRequest): Promise<{ fields: Fields, files: formidable.Files }> {
  const form = formidable(formidableConfig)
  return new Promise((resolve, reject) => {
    form.parse(req, (err, fields, files) => {
      if (err) {
        // Provide clearer error context for formidable errors
        if (err.message.includes('maxFileSize')) {
          return reject(new Error(`File size exceeds the limit of ${MAX_FILE_SIZE / 1024 / 1024}MB`));
        }
        if (err.message.includes('filter')) {
          return reject(new Error('Only image files are allowed'));
        }
        return reject(err)
      }
      resolve({ fields, files })
    })
  })
}

// Removed processUploadedFile function - logic moved to ScreenshotProcessor

// Removed saveScreenshotRecord function - logic moved to ScreenshotProcessor


// --- Refactored Helper Functions ---

// 1. Validate Request (Method, Fields, Files)
function validateRequest(
  req: NextApiRequest,
  fields: Fields,
  files: formidable.Files
): { batchName: string; analysisType: string; uploadedFiles: File[]; error?: { status: number; message: string } } {
  if (req.method !== 'POST') {
    return { error: { status: 405, message: 'Method not allowed' }, batchName: '', analysisType: '', uploadedFiles: [] };
  }

  const batchName = fields.batchName?.[0];
  const analysisType = fields.analysisType?.[0];

  if (!batchName || !analysisType) {
    return { error: { status: 400, message: 'Missing required fields: batchName and analysisType' }, batchName: '', analysisType: '', uploadedFiles: [] };
  }

  const uploadedFiles = (Array.isArray(files.file) ? files.file : [files.file]).filter(Boolean) as File[];

  if (!uploadedFiles.length) {
    return { error: { status: 400, message: 'No files provided' }, batchName, analysisType, uploadedFiles: [] };
  }

  return { batchName, analysisType, uploadedFiles };
}

// 2. Create Batch Record in DB
async function createBatchRecord(
  batchName: string,
  analysisType: string,
  supabaseClient: SupabaseClient
): Promise<{ batch_id: number }> {
  const { data: batchData, error: batchError } = await supabaseClient
    .from('batch')
    .insert({
      batch_name: batchName,
      batch_status: 'uploading',
      batch_analysis_type: analysisType
    })
    .select('batch_id') // Only select the ID
    .single();

  if (batchError || !batchData) {
    console.error('Supabase batch insert error:', batchError);
    throw new Error('Failed to create batch record');
  }
  return batchData;
}

<<<<<<< HEAD
// 3. Process Uploaded Files and Save Records
async function processAndSaveImages(
  uploadedFiles: File[],
  batchId: number,
  supabaseClient: SupabaseClient
): Promise<{ failedSaves: number; uploadedUrls: string[] }> {
  // Process each uploaded file concurrently to generate processed image objects.
  const processedImages = await Promise.all(
    uploadedFiles.map(file => processUploadedFile(file))
  );

  // Initialize an array to collect URLs of successfully uploaded images.
  const uploadedUrls: string[] = [];

  // For each processed image, attempt to upload it and record its details in the database.
  // Using Promise.allSettled to ensure that all uploads are attempted even if some fail.
  const saveResults = await Promise.allSettled(
    processedImages.map(async (image) => {
      // Upload the processed image blob to storage and retrieve its URL.
      const { fileUrl, error: uploadError } = await uploadImageToStorage(
        image.processedBlob,
        batchId,
        image.filename
      );
      if (uploadError) {
        // If the upload fails, throw the error to be caught by Promise.allSettled.
        throw uploadError;
      }

      // Add the successfully uploaded image's URL to the list.
      uploadedUrls.push(fileUrl);

      // Insert a record into the 'screenshot' table with details of the uploaded image.
      const { error: dbError } = await supabaseClient
        .from('screenshot')
        .insert({
          batch_id: batchId,
          screenshot_file_name: image.filename,
          screenshot_file_url: fileUrl,
          screenshot_processing_status: 'pending',
          // Include processing time if available, formatted in seconds.
          screenshot_processing_time: image.processingTime ? `${image.processingTime} seconds` : null,
        });

      if (dbError) {
        // If the database operation fails, throw the error to be handled later.
        throw dbError;
      }
    })
  );

  // Filter out the results that indicate a rejected promise (failed upload or DB insert).
  const failedSaves = saveResults.filter(result => result.status === 'rejected');
  if (failedSaves.length > 0) {
    // Log details of any failures for debugging purposes.
    console.error(`Failed to save ${failedSaves.length} screenshot records:`, failedSaves);
  }

  // Return an object containing the number of failed saves and the list of successfully uploaded image URLs.
  return { failedSaves: failedSaves.length, uploadedUrls };
}
=======
// Removed processAndSaveImages function - logic replaced by direct calls to ScreenshotProcessor
// Removed updateBatchStatus function - BatchProcessingService handles status updates post-upload
>>>>>>> a740c39b


// 5. Handle Errors
function handleUploadError(error: unknown, res: NextApiResponse): void {
  console.error('Upload handler error:', error);
  const errorMessage = error instanceof Error ? error.message : 'An unexpected error occurred during upload.';
  // Specific checks for user input errors (file size, type) vs internal server errors
  const isUserInputError = error instanceof Error &&
                           (error.message.includes('limit') ||
                            error.message.includes('Only image files') ||
                            error.message.includes('Missing required fields') ||
                            error.message.includes('No files provided'));

  const statusCode = isUserInputError ? 400 : 500;
  
  // Also check for specific errors thrown by ScreenshotProcessor if needed
  if (error instanceof Error && (error.message.includes('Failed to upload') || error.message.includes('Failed to save screenshot record'))) {
    // Could potentially return a more specific status code like 502 Bad Gateway if storage/DB fails
    // For simplicity, sticking to 500 for internal server errors
  }

  res.status(statusCode).json({ error: errorMessage });
}


// --- Main Handler ---
export default async function handler(
  req: NextApiRequest,
  res: NextApiResponse
) {
  // Instantiate services
  const screenshotProcessor = new ScreenshotProcessor(supabase); // Use shared client
  const batchProcessingService = new BatchProcessingService(supabase); // Use shared client

  try {
    // 1. Parse Form Data
    const { fields, files } = await parseFormData(req);

    // 2. Validate Request
    const validationResult = validateRequest(req, fields, files);
    if (validationResult.error) {
      return res.status(validationResult.error.status).json({ error: validationResult.error.message });
    }
    const { batchName, analysisType, uploadedFiles } = validationResult;

    // 3. Create Batch Record
    const { batch_id: batchId } = await createBatchRecord(batchName, analysisType, supabase);

<<<<<<< HEAD
    // 4. Process Images and Save Records
    const { failedSaves, uploadedUrls } = await processAndSaveImages(uploadedFiles, batchId, supabase);

    // 5. Determine final batch status and update
    const finalStatus = failedSaves > 0 ? 'partial_upload' : 'extracting';
    await updateBatchStatus(batchId, finalStatus, supabase);

    // 6. Return Success Response with uploaded URLs
    return res.status(200).json({
      success: true,
      batchId: batchId,
      uploadedUrls: uploadedUrls,
      message: failedSaves > 0
        ? `Batch created, but ${failedSaves} image(s) failed to process.`
        : 'Upload successful, batch created.'
=======
    // 4. Process and Save each image using ScreenshotProcessor
    const processingPromises = uploadedFiles.map(file => 
        screenshotProcessor.processAndSave(file, batchId)
    );
    const results = await Promise.allSettled(processingPromises);

    const successfulUploads: Array<{ name: string; url: string }> = [];
    const failedUploads: Array<{ file: string | null | undefined; reason: any }> = [];

    results.forEach((result, index) => {
      if (result.status === 'fulfilled') {
        successfulUploads.push(result.value);
      } else {
        // Log detailed error from ScreenshotProcessor
        console.error(`Failed to process file ${uploadedFiles[index]?.originalFilename}:`, result.reason);
        failedUploads.push({ 
            file: uploadedFiles[index]?.originalFilename,
            reason: result.reason instanceof Error ? result.reason.message : result.reason 
        });
      }
    });

    // 5. Handle partial failures - Update batch status if ALL files failed
    if (failedUploads.length === uploadedFiles.length && uploadedFiles.length > 0) {
        console.warn(`[Batch ${batchId}] All uploads failed. Setting status to 'upload_failed'.`);
        // Use BatchProcessingService's utility or direct Supabase call for this specific status
        try {
            await supabase.from('batch').update({ batch_status: 'upload_failed' }).eq('batch_id', batchId);
        } catch (statusError) {
            console.error(`[Batch ${batchId}] Failed to update status to 'upload_failed':`, statusError);
        }
        // Return an error response indicating complete failure
        return res.status(500).json({
            success: false,
            batchId: batchId,
            message: 'All file uploads failed. Batch marked as failed.',
            errors: failedUploads
        });
    }

    // 6. Log summary
    console.log(`[Batch ${batchId}] Upload complete. Successful: ${successfulUploads.length}, Failed: ${failedUploads.length}`);

    // 7. Kick off Batch Processing Asynchronously (DO NOT await this)
    if (successfulUploads.length > 0) {
        // Use setImmediate or a similar non-blocking mechanism if available in the environment
        // For Node.js environments (like Next.js API routes):
        setImmediate(() => {
            batchProcessingService.start(batchId).catch(err => {
                // Log error from the async process start, status handling is inside start()
                console.error(`[Batch ${batchId}] Error starting background processing:`, err);
            });
        });
        console.log(`[Batch ${batchId}] Background processing task scheduled.`);
    } else {
        // This case is handled by step 5 (all uploads failed)
        console.warn(`[Batch ${batchId}] No successful uploads, background processing not started.`);
    }

    // 8. Return Success Response (even if some files failed, as long as not all failed)
    // The response indicates the immediate outcome of the upload request.
    // The background processing handles the next stages.
    return res.status(200).json({
      success: true,
      batchId: batchId,
      message: failedUploads.length === 0
        ? 'Upload successful. Batch processing started.'
        : `Upload partially successful (${successfulUploads.length}/${uploadedFiles.length}). Batch processing started for successful uploads.`,
      files: successfulUploads, // Only return successfully processed files
      errors: failedUploads.length > 0 ? failedUploads : undefined // Optionally include errors
>>>>>>> a740c39b
    });

  } catch (error) {
    // Use the existing error handler
    handleUploadError(error, res);
  }
} <|MERGE_RESOLUTION|>--- conflicted
+++ resolved
@@ -1,22 +1,17 @@
 import type { NextApiRequest, NextApiResponse } from 'next'
 import formidable, { File, Fields } from 'formidable'
-// Remove unused image processing imports
-// import { resizeAndPadImageBuffer, deleteFile } from '@/lib/image-processor'
-// import fs from 'fs' // Keep fs if parseFormData needs it, or remove if not needed elsewhere. Check parseFormData usage.
-// import { uploadImageToStorage } from '@/lib/storage' // Removed, handled by ScreenshotProcessor
+import { resizeAndPadImageBuffer, deleteFile } from '@/lib/image-processor'
+import fs from 'fs'
+import { uploadImageToStorage } from '@/lib/storage'
 import { supabase } from '@/lib/supabase'
 import { SupabaseClient } from '@supabase/supabase-js'
-// Import the new services using relative paths
-import { ScreenshotProcessor } from '../../lib/services/ScreenshotProcessor';
-import { BatchProcessingService } from '../../lib/services/BatchProcessingService';
-
-// Keep ProcessedImage interface ONLY if still needed by parseFormData or other parts.
-// If not, it can be removed as ScreenshotProcessor encapsulates its own processing details.
-// interface ProcessedImage {
-//  processedBlob: Blob;
-//  filename: string;
-//  processingTime?: number;
-// }
+import { processBatchAnalysis } from '@/services/image-analysis-pipeline'
+
+interface ProcessedImage {
+  processedBlob: Blob;
+  filename: string;
+  processingTime?: number;
+}
 
 const MAX_FILE_SIZE = 10 * 1024 * 1024 // 10MB
 
@@ -50,10 +45,49 @@
   })
 }
 
-// Removed processUploadedFile function - logic moved to ScreenshotProcessor
-
-// Removed saveScreenshotRecord function - logic moved to ScreenshotProcessor
-
+// Helper function to process a single uploaded file
+async function processUploadedFile(file: File): Promise<ProcessedImage> {
+  const fileBuffer = fs.readFileSync(file.filepath)
+  const startTime = Date.now()
+  const processed = await resizeAndPadImageBuffer(fileBuffer, file.originalFilename || Date.now().toString())
+  const processingTime = (Date.now() - startTime) / 1000 // Convert to seconds
+  
+  // Ensure temp file is cleaned up even if processing fails later
+  deleteFile(file.filepath) 
+
+  return {
+    processedBlob: new Blob([processed.buffer], { type: 'image/jpeg' }),
+    filename: processed.filename,
+    processingTime,
+  }
+}
+
+
+// Helper function to handle DB operations for a processed image
+async function saveScreenshotRecord(
+  image: ProcessedImage,
+  batchId: number,
+  supabaseClient: SupabaseClient // Use SupabaseClient type
+): Promise<void> {
+  const { fileUrl, error: uploadError } = await uploadImageToStorage(
+    image.processedBlob,
+    batchId,
+    image.filename
+  )
+  if (uploadError) throw uploadError
+
+  const { error: dbError } = await supabaseClient
+    .from('screenshot')
+    .insert({
+      batch_id: batchId,
+      screenshot_file_name: image.filename,
+      screenshot_file_url: fileUrl,
+      screenshot_processing_status: 'pending',
+      screenshot_processing_time: image.processingTime ? `${image.processingTime} seconds` : null,
+    })
+
+  if (dbError) throw dbError
+}
 
 // --- Refactored Helper Functions ---
 
@@ -106,7 +140,6 @@
   return batchData;
 }
 
-<<<<<<< HEAD
 // 3. Process Uploaded Files and Save Records
 async function processAndSaveImages(
   uploadedFiles: File[],
@@ -168,11 +201,24 @@
   // Return an object containing the number of failed saves and the list of successfully uploaded image URLs.
   return { failedSaves: failedSaves.length, uploadedUrls };
 }
-=======
-// Removed processAndSaveImages function - logic replaced by direct calls to ScreenshotProcessor
-// Removed updateBatchStatus function - BatchProcessingService handles status updates post-upload
->>>>>>> a740c39b
-
+
+// 4. Update Batch Status in DB
+async function updateBatchStatus(
+  batchId: number,
+  status: string, // e.g., 'extracting', 'partial_upload'
+  supabaseClient: SupabaseClient
+): Promise<void> {
+  const { error: updateError } = await supabaseClient
+    .from('batch')
+    .update({ batch_status: status })
+    .eq('batch_id', batchId);
+
+  if (updateError) {
+    console.error('Supabase batch update error:', updateError);
+    // Decide if this should throw or just log. Currently logging.
+    // throw new Error('Failed to update batch status');
+  }
+}
 
 // 5. Handle Errors
 function handleUploadError(error: unknown, res: NextApiResponse): void {
@@ -186,12 +232,6 @@
                             error.message.includes('No files provided'));
 
   const statusCode = isUserInputError ? 400 : 500;
-  
-  // Also check for specific errors thrown by ScreenshotProcessor if needed
-  if (error instanceof Error && (error.message.includes('Failed to upload') || error.message.includes('Failed to save screenshot record'))) {
-    // Could potentially return a more specific status code like 502 Bad Gateway if storage/DB fails
-    // For simplicity, sticking to 500 for internal server errors
-  }
 
   res.status(statusCode).json({ error: errorMessage });
 }
@@ -202,12 +242,8 @@
   req: NextApiRequest,
   res: NextApiResponse
 ) {
-  // Instantiate services
-  const screenshotProcessor = new ScreenshotProcessor(supabase); // Use shared client
-  const batchProcessingService = new BatchProcessingService(supabase); // Use shared client
-
   try {
-    // 1. Parse Form Data
+    // 1. Parse Form Data (outside validation as it can throw specific errors)
     const { fields, files } = await parseFormData(req);
 
     // 2. Validate Request
@@ -220,7 +256,6 @@
     // 3. Create Batch Record
     const { batch_id: batchId } = await createBatchRecord(batchName, analysisType, supabase);
 
-<<<<<<< HEAD
     // 4. Process Images and Save Records
     const { failedSaves, uploadedUrls } = await processAndSaveImages(uploadedFiles, batchId, supabase);
 
@@ -236,82 +271,10 @@
       message: failedSaves > 0
         ? `Batch created, but ${failedSaves} image(s) failed to process.`
         : 'Upload successful, batch created.'
-=======
-    // 4. Process and Save each image using ScreenshotProcessor
-    const processingPromises = uploadedFiles.map(file => 
-        screenshotProcessor.processAndSave(file, batchId)
-    );
-    const results = await Promise.allSettled(processingPromises);
-
-    const successfulUploads: Array<{ name: string; url: string }> = [];
-    const failedUploads: Array<{ file: string | null | undefined; reason: any }> = [];
-
-    results.forEach((result, index) => {
-      if (result.status === 'fulfilled') {
-        successfulUploads.push(result.value);
-      } else {
-        // Log detailed error from ScreenshotProcessor
-        console.error(`Failed to process file ${uploadedFiles[index]?.originalFilename}:`, result.reason);
-        failedUploads.push({ 
-            file: uploadedFiles[index]?.originalFilename,
-            reason: result.reason instanceof Error ? result.reason.message : result.reason 
-        });
-      }
     });
 
-    // 5. Handle partial failures - Update batch status if ALL files failed
-    if (failedUploads.length === uploadedFiles.length && uploadedFiles.length > 0) {
-        console.warn(`[Batch ${batchId}] All uploads failed. Setting status to 'upload_failed'.`);
-        // Use BatchProcessingService's utility or direct Supabase call for this specific status
-        try {
-            await supabase.from('batch').update({ batch_status: 'upload_failed' }).eq('batch_id', batchId);
-        } catch (statusError) {
-            console.error(`[Batch ${batchId}] Failed to update status to 'upload_failed':`, statusError);
-        }
-        // Return an error response indicating complete failure
-        return res.status(500).json({
-            success: false,
-            batchId: batchId,
-            message: 'All file uploads failed. Batch marked as failed.',
-            errors: failedUploads
-        });
-    }
-
-    // 6. Log summary
-    console.log(`[Batch ${batchId}] Upload complete. Successful: ${successfulUploads.length}, Failed: ${failedUploads.length}`);
-
-    // 7. Kick off Batch Processing Asynchronously (DO NOT await this)
-    if (successfulUploads.length > 0) {
-        // Use setImmediate or a similar non-blocking mechanism if available in the environment
-        // For Node.js environments (like Next.js API routes):
-        setImmediate(() => {
-            batchProcessingService.start(batchId).catch(err => {
-                // Log error from the async process start, status handling is inside start()
-                console.error(`[Batch ${batchId}] Error starting background processing:`, err);
-            });
-        });
-        console.log(`[Batch ${batchId}] Background processing task scheduled.`);
-    } else {
-        // This case is handled by step 5 (all uploads failed)
-        console.warn(`[Batch ${batchId}] No successful uploads, background processing not started.`);
-    }
-
-    // 8. Return Success Response (even if some files failed, as long as not all failed)
-    // The response indicates the immediate outcome of the upload request.
-    // The background processing handles the next stages.
-    return res.status(200).json({
-      success: true,
-      batchId: batchId,
-      message: failedUploads.length === 0
-        ? 'Upload successful. Batch processing started.'
-        : `Upload partially successful (${successfulUploads.length}/${uploadedFiles.length}). Batch processing started for successful uploads.`,
-      files: successfulUploads, // Only return successfully processed files
-      errors: failedUploads.length > 0 ? failedUploads : undefined // Optionally include errors
->>>>>>> a740c39b
-    });
-
   } catch (error) {
-    // Use the existing error handler
+    // 8. Handle any Errors during the process
     handleUploadError(error, res);
   }
 } 